//! Reads user input from a single [`TimestampedInputs`](crate::timestamped_input::TimestampedInputs) resource.
//!
//! These are played back by emulating assorted Bevy input events.

<<<<<<< HEAD
use bevy::app::{App, AppExit, First, Plugin};
=======
use bevy::app::{App, AppExit, First, Plugin, Startup};
use bevy::core::FrameCount;
>>>>>>> ec769625
use bevy::ecs::{prelude::*, system::SystemParam};
use bevy::input::gamepad::GamepadEvent;
use bevy::input::{
    keyboard::KeyboardInput,
    mouse::{MouseButtonInput, MouseWheel},
};
use bevy::log::warn;
use bevy::time::Time;
use bevy::utils::Duration;
use bevy::window::{CursorMoved, Window};
use ron::de::from_reader;
use std::fs::File;

use crate::serde::PlaybackFilePath;
use crate::timestamped_input::{TimestampedInputEvent, TimestampedInputs};

/// Reads from the [`TimestampedInputs`] event stream to determine which events to play back.
///
/// Events are played back during the [`First`] schedule to accurately mimic the behavior of native `winit`-based inputs.
/// Which events are played back are controlled via the [`PlaybackStrategy`] resource.
///  
/// Input is deserialized on app startup from the path stored in the [`PlaybackFilePath`] resource, if any.
pub struct InputPlaybackPlugin;

impl Plugin for InputPlaybackPlugin {
    fn build(&self, app: &mut App) {
<<<<<<< HEAD
        // Avoid double-adding frame_counter
        if !app.world().contains_resource::<FrameCount>() {
            app.init_resource::<FrameCount>()
                .add_systems(First, frame_counter.after(bevy::ecs::event::EventUpdates));
        }

        app.add_event::<BeginInputPlayback>()
            .add_event::<EndInputPlayback>()
            .add_systems(
                First,
                (handle_end_playback_event, initiate_input_playback)
                    .after(frame_counter)
                    .chain(),
            )
            .add_systems(
                First,
                playback_timestamped_input
                    .run_if(
                        resource_exists::<PlaybackProgress>
                            .and_then(resource_exists::<TimestampedInputs>),
                    )
                    .after(initiate_input_playback),
            );
    }
}

/// An Event that users can send to initiate input capture.
///
/// Data is serialized to the provided `filepath` when either an [`EndCaptureEvent`] or an [`AppExit`] event is detected.
#[derive(Debug, Default, Event)]
pub struct BeginInputPlayback {
    /// The source from which to read input data. Do not provide a `source` if the expected `TimestampedInputs` should already be present in `World`.
    pub source: Option<InputPlaybackSource>,
    /// Controls the approach used for playing back recorded inputs.
    ///
    /// See [`PlaybackStrategy`] for more information.
    pub playback_strategy: PlaybackStrategy,
    /// A entity corresponding to the [`bevy::window::Window`] which will receive input events.
    /// If unspecified, input events will target the serialized window entity, which may be fragile.
    pub playback_window: Option<Entity>,
}

/// The source of input data for playback.
///
/// Typically users should expect to provide a

#[derive(Debug)]
pub enum InputPlaybackSource {
    /// Reads from a file and deserializes the content into a `TimestampedInputs`.
    File(PlaybackFilePath),
    /// Uses the provided `TimestampedInputs` parameter as the source of input data.
    TimestampedInputs(TimestampedInputs),
}

impl InputPlaybackSource {
    /// Reads source data from a file using the provided filepath.
    pub fn from_file(filepath: impl AsRef<String>) -> Self {
        InputPlaybackSource::File(PlaybackFilePath::new(filepath.as_ref()))
    }

    /// Defines source data using raw data.
    pub fn from_inputs(inputs: TimestampedInputs) -> Self {
        InputPlaybackSource::TimestampedInputs(inputs)
    }
}

impl Default for InputPlaybackSource {
    fn default() -> Self {
        Self::TimestampedInputs(TimestampedInputs::default())
    }
}

/// Initiates input playback when a [`BeginInputPlayback`] is detected.
pub fn initiate_input_playback(
    mut commands: Commands,
    mut begin_capture_events: EventReader<BeginInputPlayback>,
) {
    let Some(event) = begin_capture_events.read().next() else {
        return;
    };

    commands.init_resource::<PlaybackProgress>();
    commands.insert_resource(event.playback_strategy);

    if let Some(source) = event.source.as_ref() {
        let timestamped_inputs = match source {
            InputPlaybackSource::TimestampedInputs(inputs) => inputs.clone(),
            InputPlaybackSource::File(playback_path) => {
                commands.insert_resource(playback_path.clone());
                deserialize_timestamped_inputs(playback_path)
                    .unwrap()
                    .unwrap()
            }
        };
        commands.insert_resource(timestamped_inputs);
    }

    if let Some(playback_window) = event.playback_window {
        commands.insert_resource(PlaybackWindow(playback_window));
    }

    begin_capture_events.clear();
}

/// An Event that users can send to end input playback prematurely.
#[derive(Debug, Event)]
pub struct EndInputPlayback;

/// Serializes captured input to the path given in the [`PlaybackFilePath`] resource when an [`EndInputCapture`] is detected.
///
/// Use the [`serialized_timestamped_inputs`] function directly if you want to implement custom checkpointing strategies.
pub fn handle_end_playback_event(
    mut commands: Commands,
    mut end_capture_events: EventReader<EndInputPlayback>,
) {
    if !end_capture_events.is_empty() {
        end_capture_events.clear();
        commands.remove_resource::<PlaybackFilePath>();
        commands.remove_resource::<TimestampedInputs>();
        commands.remove_resource::<PlaybackProgress>();
        commands.remove_resource::<PlaybackStrategy>();
        commands.remove_resource::<PlaybackWindow>();
=======
        app.init_resource::<TimestampedInputs>()
            .init_resource::<PlaybackProgress>()
            .init_resource::<PlaybackStrategy>()
            .init_resource::<PlaybackFilePath>()
            .add_systems(Startup, deserialize_timestamped_inputs)
            .add_systems(
                First,
                playback_timestamped_input.after(bevy::ecs::event::EventUpdates),
            );
>>>>>>> ec769625
    }
}

/// The `Window` entity for which inputs will be captured.
///
/// If this Resource is attached, input events will be forwarded to this window entity rather than the serialized window entity.
#[derive(Debug, Resource)]
pub struct PlaybackWindow(pub Entity);

/// Controls the approach used for playing back recorded inputs
///
/// [`PlaybackStrategy::Time`] is the default strategy.
#[derive(Resource, Debug, Clone, Copy, PartialEq, Eq, Default)]
pub enum PlaybackStrategy {
    /// Plays events up to (but not past) the current [`Time`].
    ///
    /// This strategy is more reliable, as it will ensure that systems which rely on elapsed time function correctly.
    #[default]
    Time,
    /// Plays events up to (but not past) the current [`FrameCount`].
    ///
    /// This strategy is faster, as you can turn off any frame rate limiting mechanism.
    FrameCount,
    /// Plays events between the first and second [`Duration`] once, measured in time since app startup.
    ///
    /// The events are played back at the same rate they were captured.
    /// This range includes events sent at the start of the range, but not the end.
    TimeRangeOnce(Duration, Duration),
    /// Plays events between the first and second [`Duration`] indefinitely, measured in time since app startup.
    ///
    /// The events are played back at the same rate they were captured.
    /// This range includes events sent at the start of the range, but not the end.
    /// There will always be one frame between the end of the previous loop and the start of the next.
    TimeRangeLoop(Duration, Duration),
    /// Plays events between the first and second [`FrameCount`] once.
    ///
    /// The events are played back at the same rate they were captured.
    /// This range includes events sent at the start of the range, but not the end.
    FrameRangeOnce(FrameCount, FrameCount),
    /// Plays events between the first and second [`FrameCount`] indefinitely.
    ///
    /// The events are played back at the same rate they were captured.
    /// This range includes events sent at the start of the range, but not the end.
    /// There will always be one frame between the end of the previous loop and the start of the next.
    FrameRangeLoop(FrameCount, FrameCount),
    /// Does not playback any events.
    ///
    /// This is useful for interactive use cases, to temporarily disable sending events.
    Paused,
}

/// The [`EventWriter`] types that correspond to the input event types stored in [`InputEvent`](crate::timestamped_input::InputEvent)
#[derive(SystemParam)]
#[allow(missing_docs)]
pub struct InputWriters<'w, 's> {
    pub keyboard_input: EventWriter<'w, KeyboardInput>,
    pub mouse_button_input: EventWriter<'w, MouseButtonInput>,
    pub mouse_wheel: EventWriter<'w, MouseWheel>,
    pub cursor_moved: EventWriter<'w, CursorMoved>,
    pub windows: Query<'w, 's, &'static mut Window>,
    pub gamepad: EventWriter<'w, GamepadEvent>,
    pub app_exit: EventWriter<'w, AppExit>,
}

// `TimestampedInputs` is an iterator, so we need mutable access to be able to track which events we've seen
/// A system that reads from the [`TimestampedInputs`] resources and plays back the contained events.
///
/// The strategy used is based on [`PlaybackStrategy`].
pub fn playback_timestamped_input(
    mut timestamped_input: ResMut<TimestampedInputs>,
    mut playback_strategy: ResMut<PlaybackStrategy>,
    time: Res<Time>,
    frame_count: Res<FrameCount>,
    mut input_writers: InputWriters,
    mut playback_progress: ResMut<PlaybackProgress>,
) {
    // We cannot store the iterator, as different opaque return types are used
    match *playback_strategy {
        PlaybackStrategy::Time => {
            let input_events = timestamped_input.iter_until_time(time.elapsed());
            send_playback_events(input_events, &mut input_writers);
        }
        PlaybackStrategy::FrameCount => {
            let input_events = timestamped_input.iter_until_frame(*frame_count);
            send_playback_events(input_events, &mut input_writers);
        }
        PlaybackStrategy::TimeRangeOnce(start, end) => {
            let input_events = timestamped_input.iter_between_times(
                playback_progress.current_time(start),
                playback_progress.next_time(time.delta(), start),
            );
            send_playback_events(input_events, &mut input_writers);

            // If we've covered the entire range, reset our progress
            if playback_progress.current_time(start) > end {
                playback_progress.reset(timestamped_input.into_inner());
                // We only want to play back once, so pause.
                *playback_strategy = PlaybackStrategy::Paused;
            }
        }
        PlaybackStrategy::FrameRangeOnce(start, end) => {
            let input_events = timestamped_input.iter_between_frames(
                playback_progress.current_frame(start),
                playback_progress.next_frame(start),
            );
            send_playback_events(input_events, &mut input_writers);

            // If we've covered the entire range, reset our progress
            if playback_progress.current_frame(start) > end {
                playback_progress.reset(timestamped_input.into_inner());
                // We only want to play back once, so pause.
                *playback_strategy = PlaybackStrategy::Paused;
            }
        }
        PlaybackStrategy::TimeRangeLoop(start, end) => {
            let input_events = timestamped_input.iter_between_times(
                playback_progress.current_time(start),
                playback_progress.next_time(time.delta(), start),
            );
            send_playback_events(input_events, &mut input_writers);

            // If we've covered the entire range, reset our progress
            if playback_progress.current_time(start) > end {
                playback_progress.reset(timestamped_input.into_inner());
            }
        }
        PlaybackStrategy::FrameRangeLoop(start, end) => {
            let input_events = timestamped_input.iter_between_frames(
                playback_progress.current_frame(start),
                playback_progress.next_frame(start),
            );
            send_playback_events(input_events, &mut input_writers);

            // If we've covered the entire range, reset our progress
            if playback_progress.current_frame(start) > end {
                playback_progress.reset(timestamped_input.into_inner());
            }
        }
        PlaybackStrategy::Paused => {
            // Do nothing
        }
    };
}

fn send_playback_events(
    timestamped_input_events: impl IntoIterator<Item = TimestampedInputEvent>,
    input_writers: &mut InputWriters,
) {
    for timestamped_input_event in timestamped_input_events {
        use crate::timestamped_input::InputEvent::*;
        match timestamped_input_event.input_event {
            Keyboard(e) => {
                input_writers.keyboard_input.send(e);
            }
            MouseButton(e) => {
                input_writers.mouse_button_input.send(e);
            }
            MouseWheel(e) => {
                input_writers.mouse_wheel.send(e);
            }
            // Window events MUST update the `Window` struct itself
            // BLOCKED: https://github.com/bevyengine/bevy/issues/6163
            CursorMoved(e) => {
                if let Ok(mut window) = input_writers.windows.get_mut(e.window) {
                    window.set_cursor_position(Some(e.position));
                } else {
                    warn!("Window entity was not found when attempting to play back {e:?}")
                }

                input_writers.cursor_moved.send(e);
            }
            Gamepad(e) => {
                input_writers.gamepad.send(e);
            }
            AppExit => {
                input_writers.app_exit.send_default();
            }
        };
    }
}

/// Reads the stored file paths from the [`PlaybackFilePath`] location (if any)
pub fn deserialize_timestamped_inputs(
    playback_path: &PlaybackFilePath,
) -> Option<Result<TimestampedInputs, TimestampedInputsError>> {
    playback_path.path().as_ref().map(|file_path| {
        let file = File::open(file_path).map_err(TimestampedInputsError::Fs)?;
        from_reader(file).map_err(TimestampedInputsError::Ron)
    })
}

/// An error type that wraps the possible error variants when deserializing `TimestampedInputs` from a file.
#[derive(Debug)]
pub enum TimestampedInputsError {
    /// The error case where the filesystem failed to open the desired file path.
    Fs(std::io::Error),
    /// The error case where the content at the provided filepath did not have valid RON content.
    Ron(ron::de::SpannedError),
}

impl std::fmt::Display for TimestampedInputsError {
    fn fmt(&self, f: &mut std::fmt::Formatter) -> std::fmt::Result {
        match self {
            TimestampedInputsError::Fs(_error) => write!(f, "could not find playback file "),
            TimestampedInputsError::Ron(_error) => {
                write!(f, "the provided file did not have valid RON-formatted data")
            }
        }
    }
}

impl std::error::Error for TimestampedInputsError {
    fn source(&self) -> Option<&(dyn std::error::Error + 'static)> {
        match *self {
            TimestampedInputsError::Fs(ref error) => Some(error),
            TimestampedInputsError::Ron(ref error) => Some(error),
        }
    }
}

/// How far through the current cycle of input playback we've gotten.
///
/// The `initial_time` and `initial_frame` are stored to be able to compute
/// the offset between the actual time (frame count) and the time (frame count) of the recording.
///
/// Used in the [`playback_timestamped_input`] system to track progress.
#[derive(Resource, Default, Debug, PartialEq, Eq, Clone)]
pub struct PlaybackProgress {
    /// The [`Duration`] that this playback loop has been running for
    pub elapsed_time: Duration,
    /// The number of frames that this playback loop has been running for
    pub elapsed_frames: FrameCount,
}

impl PlaybackProgress {
    /// Gets the current frame.
    ///
    /// # Panics
    ///
    /// Panics if `self.initial_frame` is `None`. Make sure to call `set_initial_frame` first!
    pub fn current_frame(&self, start: FrameCount) -> FrameCount {
        FrameCount(start.0.wrapping_add(self.elapsed_frames.0))
    }

    /// Gets the current time.
    ///
    /// # Panics
    ///
    /// Panics if `self.initial_time` is `None`. Make sure to call `set_initial_time` first!
    pub fn current_time(&self, start: Duration) -> Duration {
        start + self.elapsed_time
    }

    /// Get the start of the next frame window to play back.
    ///
    /// This also records that one frame has elapsed.
    pub fn next_frame(&mut self, start: FrameCount) -> FrameCount {
        self.elapsed_frames = FrameCount(self.elapsed_frames.0.wrapping_add(1));
        // The frame count has been advanced, so this returns the correct value
        self.current_frame(start)
    }

    /// Get the start of the next time window to play back.
    ///
    /// This also records that a `delta` of time has elapsed.
    pub fn next_time(&mut self, delta: Duration, start: Duration) -> Duration {
        self.elapsed_time += delta;
        // Time has been advanced, so this returns the correct value
        self.current_time(start)
    }

    /// Resets all tracked progress.
    ///
    /// This is called when the current pass of the playback loop elapses.
    pub fn reset(&mut self, timestamped_input: &mut TimestampedInputs) {
        timestamped_input.reset_cursor();
        *self = Self::default();
    }
}

#[cfg(test)]
mod tests {
    use super::*;

    #[test]
    fn current_time() {
        let mut progress = PlaybackProgress::default();
        let start = Duration::from_secs(1);

        assert_eq!(progress.current_time(start), start);

        let delta = Duration::from_secs(1);
        let next_time = progress.next_time(delta, start);
        assert_eq!(next_time, start + delta);
        assert_eq!(progress.elapsed_time, delta);
    }

    #[test]
    fn current_frame() {
        let mut progress = PlaybackProgress::default();

        let start = FrameCount(1);

        assert_eq!(progress.current_frame(start), start);

        let delta = FrameCount(1);
        let next_frame = progress.next_frame(start);
        assert_eq!(next_frame.0, start.0.wrapping_add(delta.0));
        assert_eq!(progress.elapsed_frames, delta);
    }
}
<|MERGE_RESOLUTION|>--- conflicted
+++ resolved
@@ -1,481 +1,459 @@
-//! Reads user input from a single [`TimestampedInputs`](crate::timestamped_input::TimestampedInputs) resource.
-//!
-//! These are played back by emulating assorted Bevy input events.
-
-<<<<<<< HEAD
-use bevy::app::{App, AppExit, First, Plugin};
-=======
-use bevy::app::{App, AppExit, First, Plugin, Startup};
-use bevy::core::FrameCount;
->>>>>>> ec769625
-use bevy::ecs::{prelude::*, system::SystemParam};
-use bevy::input::gamepad::GamepadEvent;
-use bevy::input::{
-    keyboard::KeyboardInput,
-    mouse::{MouseButtonInput, MouseWheel},
-};
-use bevy::log::warn;
-use bevy::time::Time;
-use bevy::utils::Duration;
-use bevy::window::{CursorMoved, Window};
-use ron::de::from_reader;
-use std::fs::File;
-
-use crate::serde::PlaybackFilePath;
-use crate::timestamped_input::{TimestampedInputEvent, TimestampedInputs};
-
-/// Reads from the [`TimestampedInputs`] event stream to determine which events to play back.
-///
-/// Events are played back during the [`First`] schedule to accurately mimic the behavior of native `winit`-based inputs.
-/// Which events are played back are controlled via the [`PlaybackStrategy`] resource.
-///  
-/// Input is deserialized on app startup from the path stored in the [`PlaybackFilePath`] resource, if any.
-pub struct InputPlaybackPlugin;
-
-impl Plugin for InputPlaybackPlugin {
-    fn build(&self, app: &mut App) {
-<<<<<<< HEAD
-        // Avoid double-adding frame_counter
-        if !app.world().contains_resource::<FrameCount>() {
-            app.init_resource::<FrameCount>()
-                .add_systems(First, frame_counter.after(bevy::ecs::event::EventUpdates));
-        }
-
-        app.add_event::<BeginInputPlayback>()
-            .add_event::<EndInputPlayback>()
-            .add_systems(
-                First,
-                (handle_end_playback_event, initiate_input_playback)
-                    .after(frame_counter)
-                    .chain(),
-            )
-            .add_systems(
-                First,
-                playback_timestamped_input
-                    .run_if(
-                        resource_exists::<PlaybackProgress>
-                            .and_then(resource_exists::<TimestampedInputs>),
-                    )
-                    .after(initiate_input_playback),
-            );
-    }
-}
-
-/// An Event that users can send to initiate input capture.
-///
-/// Data is serialized to the provided `filepath` when either an [`EndCaptureEvent`] or an [`AppExit`] event is detected.
-#[derive(Debug, Default, Event)]
-pub struct BeginInputPlayback {
-    /// The source from which to read input data. Do not provide a `source` if the expected `TimestampedInputs` should already be present in `World`.
-    pub source: Option<InputPlaybackSource>,
-    /// Controls the approach used for playing back recorded inputs.
-    ///
-    /// See [`PlaybackStrategy`] for more information.
-    pub playback_strategy: PlaybackStrategy,
-    /// A entity corresponding to the [`bevy::window::Window`] which will receive input events.
-    /// If unspecified, input events will target the serialized window entity, which may be fragile.
-    pub playback_window: Option<Entity>,
-}
-
-/// The source of input data for playback.
-///
-/// Typically users should expect to provide a
-
-#[derive(Debug)]
-pub enum InputPlaybackSource {
-    /// Reads from a file and deserializes the content into a `TimestampedInputs`.
-    File(PlaybackFilePath),
-    /// Uses the provided `TimestampedInputs` parameter as the source of input data.
-    TimestampedInputs(TimestampedInputs),
-}
-
-impl InputPlaybackSource {
-    /// Reads source data from a file using the provided filepath.
-    pub fn from_file(filepath: impl AsRef<String>) -> Self {
-        InputPlaybackSource::File(PlaybackFilePath::new(filepath.as_ref()))
-    }
-
-    /// Defines source data using raw data.
-    pub fn from_inputs(inputs: TimestampedInputs) -> Self {
-        InputPlaybackSource::TimestampedInputs(inputs)
-    }
-}
-
-impl Default for InputPlaybackSource {
-    fn default() -> Self {
-        Self::TimestampedInputs(TimestampedInputs::default())
-    }
-}
-
-/// Initiates input playback when a [`BeginInputPlayback`] is detected.
-pub fn initiate_input_playback(
-    mut commands: Commands,
-    mut begin_capture_events: EventReader<BeginInputPlayback>,
-) {
-    let Some(event) = begin_capture_events.read().next() else {
-        return;
-    };
-
-    commands.init_resource::<PlaybackProgress>();
-    commands.insert_resource(event.playback_strategy);
-
-    if let Some(source) = event.source.as_ref() {
-        let timestamped_inputs = match source {
-            InputPlaybackSource::TimestampedInputs(inputs) => inputs.clone(),
-            InputPlaybackSource::File(playback_path) => {
-                commands.insert_resource(playback_path.clone());
-                deserialize_timestamped_inputs(playback_path)
-                    .unwrap()
-                    .unwrap()
-            }
-        };
-        commands.insert_resource(timestamped_inputs);
-    }
-
-    if let Some(playback_window) = event.playback_window {
-        commands.insert_resource(PlaybackWindow(playback_window));
-    }
-
-    begin_capture_events.clear();
-}
-
-/// An Event that users can send to end input playback prematurely.
-#[derive(Debug, Event)]
-pub struct EndInputPlayback;
-
-/// Serializes captured input to the path given in the [`PlaybackFilePath`] resource when an [`EndInputCapture`] is detected.
-///
-/// Use the [`serialized_timestamped_inputs`] function directly if you want to implement custom checkpointing strategies.
-pub fn handle_end_playback_event(
-    mut commands: Commands,
-    mut end_capture_events: EventReader<EndInputPlayback>,
-) {
-    if !end_capture_events.is_empty() {
-        end_capture_events.clear();
-        commands.remove_resource::<PlaybackFilePath>();
-        commands.remove_resource::<TimestampedInputs>();
-        commands.remove_resource::<PlaybackProgress>();
-        commands.remove_resource::<PlaybackStrategy>();
-        commands.remove_resource::<PlaybackWindow>();
-=======
-        app.init_resource::<TimestampedInputs>()
-            .init_resource::<PlaybackProgress>()
-            .init_resource::<PlaybackStrategy>()
-            .init_resource::<PlaybackFilePath>()
-            .add_systems(Startup, deserialize_timestamped_inputs)
-            .add_systems(
-                First,
-                playback_timestamped_input.after(bevy::ecs::event::EventUpdates),
-            );
->>>>>>> ec769625
-    }
-}
-
-/// The `Window` entity for which inputs will be captured.
-///
-/// If this Resource is attached, input events will be forwarded to this window entity rather than the serialized window entity.
-#[derive(Debug, Resource)]
-pub struct PlaybackWindow(pub Entity);
-
-/// Controls the approach used for playing back recorded inputs
-///
-/// [`PlaybackStrategy::Time`] is the default strategy.
-#[derive(Resource, Debug, Clone, Copy, PartialEq, Eq, Default)]
-pub enum PlaybackStrategy {
-    /// Plays events up to (but not past) the current [`Time`].
-    ///
-    /// This strategy is more reliable, as it will ensure that systems which rely on elapsed time function correctly.
-    #[default]
-    Time,
-    /// Plays events up to (but not past) the current [`FrameCount`].
-    ///
-    /// This strategy is faster, as you can turn off any frame rate limiting mechanism.
-    FrameCount,
-    /// Plays events between the first and second [`Duration`] once, measured in time since app startup.
-    ///
-    /// The events are played back at the same rate they were captured.
-    /// This range includes events sent at the start of the range, but not the end.
-    TimeRangeOnce(Duration, Duration),
-    /// Plays events between the first and second [`Duration`] indefinitely, measured in time since app startup.
-    ///
-    /// The events are played back at the same rate they were captured.
-    /// This range includes events sent at the start of the range, but not the end.
-    /// There will always be one frame between the end of the previous loop and the start of the next.
-    TimeRangeLoop(Duration, Duration),
-    /// Plays events between the first and second [`FrameCount`] once.
-    ///
-    /// The events are played back at the same rate they were captured.
-    /// This range includes events sent at the start of the range, but not the end.
-    FrameRangeOnce(FrameCount, FrameCount),
-    /// Plays events between the first and second [`FrameCount`] indefinitely.
-    ///
-    /// The events are played back at the same rate they were captured.
-    /// This range includes events sent at the start of the range, but not the end.
-    /// There will always be one frame between the end of the previous loop and the start of the next.
-    FrameRangeLoop(FrameCount, FrameCount),
-    /// Does not playback any events.
-    ///
-    /// This is useful for interactive use cases, to temporarily disable sending events.
-    Paused,
-}
-
-/// The [`EventWriter`] types that correspond to the input event types stored in [`InputEvent`](crate::timestamped_input::InputEvent)
-#[derive(SystemParam)]
-#[allow(missing_docs)]
-pub struct InputWriters<'w, 's> {
-    pub keyboard_input: EventWriter<'w, KeyboardInput>,
-    pub mouse_button_input: EventWriter<'w, MouseButtonInput>,
-    pub mouse_wheel: EventWriter<'w, MouseWheel>,
-    pub cursor_moved: EventWriter<'w, CursorMoved>,
-    pub windows: Query<'w, 's, &'static mut Window>,
-    pub gamepad: EventWriter<'w, GamepadEvent>,
-    pub app_exit: EventWriter<'w, AppExit>,
-}
-
-// `TimestampedInputs` is an iterator, so we need mutable access to be able to track which events we've seen
-/// A system that reads from the [`TimestampedInputs`] resources and plays back the contained events.
-///
-/// The strategy used is based on [`PlaybackStrategy`].
-pub fn playback_timestamped_input(
-    mut timestamped_input: ResMut<TimestampedInputs>,
-    mut playback_strategy: ResMut<PlaybackStrategy>,
-    time: Res<Time>,
-    frame_count: Res<FrameCount>,
-    mut input_writers: InputWriters,
-    mut playback_progress: ResMut<PlaybackProgress>,
-) {
-    // We cannot store the iterator, as different opaque return types are used
-    match *playback_strategy {
-        PlaybackStrategy::Time => {
-            let input_events = timestamped_input.iter_until_time(time.elapsed());
-            send_playback_events(input_events, &mut input_writers);
-        }
-        PlaybackStrategy::FrameCount => {
-            let input_events = timestamped_input.iter_until_frame(*frame_count);
-            send_playback_events(input_events, &mut input_writers);
-        }
-        PlaybackStrategy::TimeRangeOnce(start, end) => {
-            let input_events = timestamped_input.iter_between_times(
-                playback_progress.current_time(start),
-                playback_progress.next_time(time.delta(), start),
-            );
-            send_playback_events(input_events, &mut input_writers);
-
-            // If we've covered the entire range, reset our progress
-            if playback_progress.current_time(start) > end {
-                playback_progress.reset(timestamped_input.into_inner());
-                // We only want to play back once, so pause.
-                *playback_strategy = PlaybackStrategy::Paused;
-            }
-        }
-        PlaybackStrategy::FrameRangeOnce(start, end) => {
-            let input_events = timestamped_input.iter_between_frames(
-                playback_progress.current_frame(start),
-                playback_progress.next_frame(start),
-            );
-            send_playback_events(input_events, &mut input_writers);
-
-            // If we've covered the entire range, reset our progress
-            if playback_progress.current_frame(start) > end {
-                playback_progress.reset(timestamped_input.into_inner());
-                // We only want to play back once, so pause.
-                *playback_strategy = PlaybackStrategy::Paused;
-            }
-        }
-        PlaybackStrategy::TimeRangeLoop(start, end) => {
-            let input_events = timestamped_input.iter_between_times(
-                playback_progress.current_time(start),
-                playback_progress.next_time(time.delta(), start),
-            );
-            send_playback_events(input_events, &mut input_writers);
-
-            // If we've covered the entire range, reset our progress
-            if playback_progress.current_time(start) > end {
-                playback_progress.reset(timestamped_input.into_inner());
-            }
-        }
-        PlaybackStrategy::FrameRangeLoop(start, end) => {
-            let input_events = timestamped_input.iter_between_frames(
-                playback_progress.current_frame(start),
-                playback_progress.next_frame(start),
-            );
-            send_playback_events(input_events, &mut input_writers);
-
-            // If we've covered the entire range, reset our progress
-            if playback_progress.current_frame(start) > end {
-                playback_progress.reset(timestamped_input.into_inner());
-            }
-        }
-        PlaybackStrategy::Paused => {
-            // Do nothing
-        }
-    };
-}
-
-fn send_playback_events(
-    timestamped_input_events: impl IntoIterator<Item = TimestampedInputEvent>,
-    input_writers: &mut InputWriters,
-) {
-    for timestamped_input_event in timestamped_input_events {
-        use crate::timestamped_input::InputEvent::*;
-        match timestamped_input_event.input_event {
-            Keyboard(e) => {
-                input_writers.keyboard_input.send(e);
-            }
-            MouseButton(e) => {
-                input_writers.mouse_button_input.send(e);
-            }
-            MouseWheel(e) => {
-                input_writers.mouse_wheel.send(e);
-            }
-            // Window events MUST update the `Window` struct itself
-            // BLOCKED: https://github.com/bevyengine/bevy/issues/6163
-            CursorMoved(e) => {
-                if let Ok(mut window) = input_writers.windows.get_mut(e.window) {
-                    window.set_cursor_position(Some(e.position));
-                } else {
-                    warn!("Window entity was not found when attempting to play back {e:?}")
-                }
-
-                input_writers.cursor_moved.send(e);
-            }
-            Gamepad(e) => {
-                input_writers.gamepad.send(e);
-            }
-            AppExit => {
-                input_writers.app_exit.send_default();
-            }
-        };
-    }
-}
-
-/// Reads the stored file paths from the [`PlaybackFilePath`] location (if any)
-pub fn deserialize_timestamped_inputs(
-    playback_path: &PlaybackFilePath,
-) -> Option<Result<TimestampedInputs, TimestampedInputsError>> {
-    playback_path.path().as_ref().map(|file_path| {
-        let file = File::open(file_path).map_err(TimestampedInputsError::Fs)?;
-        from_reader(file).map_err(TimestampedInputsError::Ron)
-    })
-}
-
-/// An error type that wraps the possible error variants when deserializing `TimestampedInputs` from a file.
-#[derive(Debug)]
-pub enum TimestampedInputsError {
-    /// The error case where the filesystem failed to open the desired file path.
-    Fs(std::io::Error),
-    /// The error case where the content at the provided filepath did not have valid RON content.
-    Ron(ron::de::SpannedError),
-}
-
-impl std::fmt::Display for TimestampedInputsError {
-    fn fmt(&self, f: &mut std::fmt::Formatter) -> std::fmt::Result {
-        match self {
-            TimestampedInputsError::Fs(_error) => write!(f, "could not find playback file "),
-            TimestampedInputsError::Ron(_error) => {
-                write!(f, "the provided file did not have valid RON-formatted data")
-            }
-        }
-    }
-}
-
-impl std::error::Error for TimestampedInputsError {
-    fn source(&self) -> Option<&(dyn std::error::Error + 'static)> {
-        match *self {
-            TimestampedInputsError::Fs(ref error) => Some(error),
-            TimestampedInputsError::Ron(ref error) => Some(error),
-        }
-    }
-}
-
-/// How far through the current cycle of input playback we've gotten.
-///
-/// The `initial_time` and `initial_frame` are stored to be able to compute
-/// the offset between the actual time (frame count) and the time (frame count) of the recording.
-///
-/// Used in the [`playback_timestamped_input`] system to track progress.
-#[derive(Resource, Default, Debug, PartialEq, Eq, Clone)]
-pub struct PlaybackProgress {
-    /// The [`Duration`] that this playback loop has been running for
-    pub elapsed_time: Duration,
-    /// The number of frames that this playback loop has been running for
-    pub elapsed_frames: FrameCount,
-}
-
-impl PlaybackProgress {
-    /// Gets the current frame.
-    ///
-    /// # Panics
-    ///
-    /// Panics if `self.initial_frame` is `None`. Make sure to call `set_initial_frame` first!
-    pub fn current_frame(&self, start: FrameCount) -> FrameCount {
-        FrameCount(start.0.wrapping_add(self.elapsed_frames.0))
-    }
-
-    /// Gets the current time.
-    ///
-    /// # Panics
-    ///
-    /// Panics if `self.initial_time` is `None`. Make sure to call `set_initial_time` first!
-    pub fn current_time(&self, start: Duration) -> Duration {
-        start + self.elapsed_time
-    }
-
-    /// Get the start of the next frame window to play back.
-    ///
-    /// This also records that one frame has elapsed.
-    pub fn next_frame(&mut self, start: FrameCount) -> FrameCount {
-        self.elapsed_frames = FrameCount(self.elapsed_frames.0.wrapping_add(1));
-        // The frame count has been advanced, so this returns the correct value
-        self.current_frame(start)
-    }
-
-    /// Get the start of the next time window to play back.
-    ///
-    /// This also records that a `delta` of time has elapsed.
-    pub fn next_time(&mut self, delta: Duration, start: Duration) -> Duration {
-        self.elapsed_time += delta;
-        // Time has been advanced, so this returns the correct value
-        self.current_time(start)
-    }
-
-    /// Resets all tracked progress.
-    ///
-    /// This is called when the current pass of the playback loop elapses.
-    pub fn reset(&mut self, timestamped_input: &mut TimestampedInputs) {
-        timestamped_input.reset_cursor();
-        *self = Self::default();
-    }
-}
-
-#[cfg(test)]
-mod tests {
-    use super::*;
-
-    #[test]
-    fn current_time() {
-        let mut progress = PlaybackProgress::default();
-        let start = Duration::from_secs(1);
-
-        assert_eq!(progress.current_time(start), start);
-
-        let delta = Duration::from_secs(1);
-        let next_time = progress.next_time(delta, start);
-        assert_eq!(next_time, start + delta);
-        assert_eq!(progress.elapsed_time, delta);
-    }
-
-    #[test]
-    fn current_frame() {
-        let mut progress = PlaybackProgress::default();
-
-        let start = FrameCount(1);
-
-        assert_eq!(progress.current_frame(start), start);
-
-        let delta = FrameCount(1);
-        let next_frame = progress.next_frame(start);
-        assert_eq!(next_frame.0, start.0.wrapping_add(delta.0));
-        assert_eq!(progress.elapsed_frames, delta);
-    }
-}
+//! Reads user input from a single [`TimestampedInputs`](crate::timestamped_input::TimestampedInputs) resource.
+//!
+//! These are played back by emulating assorted Bevy input events.
+
+use bevy::app::{App, AppExit, First, Plugin};
+use bevy::core::FrameCount;
+use bevy::ecs::{prelude::*, system::SystemParam};
+use bevy::input::gamepad::GamepadEvent;
+use bevy::input::{
+    keyboard::KeyboardInput,
+    mouse::{MouseButtonInput, MouseWheel},
+};
+use bevy::log::warn;
+use bevy::time::Time;
+use bevy::utils::Duration;
+use bevy::window::{CursorMoved, Window};
+use ron::de::from_reader;
+use std::fs::File;
+
+use crate::serde::PlaybackFilePath;
+use crate::timestamped_input::{TimestampedInputEvent, TimestampedInputs};
+
+/// Reads from the [`TimestampedInputs`] event stream to determine which events to play back.
+///
+/// Events are played back during the [`First`] schedule to accurately mimic the behavior of native `winit`-based inputs.
+/// Which events are played back are controlled via the [`PlaybackStrategy`] resource.
+///  
+/// Input is deserialized on app startup from the path stored in the [`PlaybackFilePath`] resource, if any.
+pub struct InputPlaybackPlugin;
+
+impl Plugin for InputPlaybackPlugin {
+    fn build(&self, app: &mut App) {
+        app.add_event::<BeginInputPlayback>()
+            .add_event::<EndInputPlayback>()
+            .add_systems(
+                First,
+                (handle_end_playback_event, initiate_input_playback)
+                    .chain()
+                    .after(bevy::ecs::event::EventUpdates),
+            )
+            .add_systems(
+                First,
+                playback_timestamped_input
+                    .run_if(
+                        resource_exists::<PlaybackProgress>
+                            .and_then(resource_exists::<TimestampedInputs>),
+                    )
+                    .after(initiate_input_playback),
+            );
+    }
+}
+
+/// An Event that users can send to initiate input capture.
+///
+/// Data is serialized to the provided `filepath` when either an [`EndCaptureEvent`] or an [`AppExit`] event is detected.
+#[derive(Debug, Default, Event)]
+pub struct BeginInputPlayback {
+    /// The source from which to read input data. Do not provide a `source` if the expected `TimestampedInputs` should already be present in `World`.
+    pub source: Option<InputPlaybackSource>,
+    /// Controls the approach used for playing back recorded inputs.
+    ///
+    /// See [`PlaybackStrategy`] for more information.
+    pub playback_strategy: PlaybackStrategy,
+    /// A entity corresponding to the [`bevy::window::Window`] which will receive input events.
+    /// If unspecified, input events will target the serialized window entity, which may be fragile.
+    pub playback_window: Option<Entity>,
+}
+
+/// The source of input data for playback.
+///
+/// Typically users should expect to provide a
+
+#[derive(Debug)]
+pub enum InputPlaybackSource {
+    /// Reads from a file and deserializes the content into a `TimestampedInputs`.
+    File(PlaybackFilePath),
+    /// Uses the provided `TimestampedInputs` parameter as the source of input data.
+    TimestampedInputs(TimestampedInputs),
+}
+
+impl InputPlaybackSource {
+    /// Reads source data from a file using the provided filepath.
+    pub fn from_file(filepath: impl AsRef<String>) -> Self {
+        InputPlaybackSource::File(PlaybackFilePath::new(filepath.as_ref()))
+    }
+
+    /// Defines source data using raw data.
+    pub fn from_inputs(inputs: TimestampedInputs) -> Self {
+        InputPlaybackSource::TimestampedInputs(inputs)
+    }
+}
+
+impl Default for InputPlaybackSource {
+    fn default() -> Self {
+        Self::TimestampedInputs(TimestampedInputs::default())
+    }
+}
+
+/// Initiates input playback when a [`BeginInputPlayback`] is detected.
+pub fn initiate_input_playback(
+    mut commands: Commands,
+    mut begin_capture_events: EventReader<BeginInputPlayback>,
+) {
+    let Some(event) = begin_capture_events.read().next() else {
+        return;
+    };
+
+    commands.init_resource::<PlaybackProgress>();
+    commands.insert_resource(event.playback_strategy);
+
+    if let Some(source) = event.source.as_ref() {
+        let timestamped_inputs = match source {
+            InputPlaybackSource::TimestampedInputs(inputs) => inputs.clone(),
+            InputPlaybackSource::File(playback_path) => {
+                commands.insert_resource(playback_path.clone());
+                deserialize_timestamped_inputs(playback_path)
+                    .unwrap()
+                    .unwrap()
+            }
+        };
+        commands.insert_resource(timestamped_inputs);
+    }
+
+    if let Some(playback_window) = event.playback_window {
+        commands.insert_resource(PlaybackWindow(playback_window));
+    }
+
+    begin_capture_events.clear();
+}
+
+/// An Event that users can send to end input playback prematurely.
+#[derive(Debug, Event)]
+pub struct EndInputPlayback;
+
+/// Serializes captured input to the path given in the [`PlaybackFilePath`] resource when an [`EndInputCapture`] is detected.
+///
+/// Use the [`serialized_timestamped_inputs`] function directly if you want to implement custom checkpointing strategies.
+pub fn handle_end_playback_event(
+    mut commands: Commands,
+    mut end_capture_events: EventReader<EndInputPlayback>,
+) {
+    if !end_capture_events.is_empty() {
+        end_capture_events.clear();
+        commands.remove_resource::<PlaybackFilePath>();
+        commands.remove_resource::<TimestampedInputs>();
+        commands.remove_resource::<PlaybackProgress>();
+        commands.remove_resource::<PlaybackStrategy>();
+        commands.remove_resource::<PlaybackWindow>();
+    }
+}
+
+/// The `Window` entity for which inputs will be captured.
+///
+/// If this Resource is attached, input events will be forwarded to this window entity rather than the serialized window entity.
+#[derive(Debug, Resource)]
+pub struct PlaybackWindow(pub Entity);
+
+/// Controls the approach used for playing back recorded inputs
+///
+/// [`PlaybackStrategy::Time`] is the default strategy.
+#[derive(Resource, Debug, Clone, Copy, PartialEq, Eq, Default)]
+pub enum PlaybackStrategy {
+    /// Plays events up to (but not past) the current [`Time`].
+    ///
+    /// This strategy is more reliable, as it will ensure that systems which rely on elapsed time function correctly.
+    #[default]
+    Time,
+    /// Plays events up to (but not past) the current [`FrameCount`].
+    ///
+    /// This strategy is faster, as you can turn off any frame rate limiting mechanism.
+    FrameCount,
+    /// Plays events between the first and second [`Duration`] once, measured in time since app startup.
+    ///
+    /// The events are played back at the same rate they were captured.
+    /// This range includes events sent at the start of the range, but not the end.
+    TimeRangeOnce(Duration, Duration),
+    /// Plays events between the first and second [`Duration`] indefinitely, measured in time since app startup.
+    ///
+    /// The events are played back at the same rate they were captured.
+    /// This range includes events sent at the start of the range, but not the end.
+    /// There will always be one frame between the end of the previous loop and the start of the next.
+    TimeRangeLoop(Duration, Duration),
+    /// Plays events between the first and second [`FrameCount`] once.
+    ///
+    /// The events are played back at the same rate they were captured.
+    /// This range includes events sent at the start of the range, but not the end.
+    FrameRangeOnce(FrameCount, FrameCount),
+    /// Plays events between the first and second [`FrameCount`] indefinitely.
+    ///
+    /// The events are played back at the same rate they were captured.
+    /// This range includes events sent at the start of the range, but not the end.
+    /// There will always be one frame between the end of the previous loop and the start of the next.
+    FrameRangeLoop(FrameCount, FrameCount),
+    /// Does not playback any events.
+    ///
+    /// This is useful for interactive use cases, to temporarily disable sending events.
+    Paused,
+}
+
+/// The [`EventWriter`] types that correspond to the input event types stored in [`InputEvent`](crate::timestamped_input::InputEvent)
+#[derive(SystemParam)]
+#[allow(missing_docs)]
+pub struct InputWriters<'w, 's> {
+    pub keyboard_input: EventWriter<'w, KeyboardInput>,
+    pub mouse_button_input: EventWriter<'w, MouseButtonInput>,
+    pub mouse_wheel: EventWriter<'w, MouseWheel>,
+    pub cursor_moved: EventWriter<'w, CursorMoved>,
+    pub windows: Query<'w, 's, &'static mut Window>,
+    pub gamepad: EventWriter<'w, GamepadEvent>,
+    pub app_exit: EventWriter<'w, AppExit>,
+}
+
+// `TimestampedInputs` is an iterator, so we need mutable access to be able to track which events we've seen
+/// A system that reads from the [`TimestampedInputs`] resources and plays back the contained events.
+///
+/// The strategy used is based on [`PlaybackStrategy`].
+pub fn playback_timestamped_input(
+    mut timestamped_input: ResMut<TimestampedInputs>,
+    mut playback_strategy: ResMut<PlaybackStrategy>,
+    time: Res<Time>,
+    frame_count: Res<FrameCount>,
+    mut input_writers: InputWriters,
+    mut playback_progress: ResMut<PlaybackProgress>,
+) {
+    // We cannot store the iterator, as different opaque return types are used
+    match *playback_strategy {
+        PlaybackStrategy::Time => {
+            let input_events = timestamped_input.iter_until_time(time.elapsed());
+            send_playback_events(input_events, &mut input_writers);
+        }
+        PlaybackStrategy::FrameCount => {
+            let input_events = timestamped_input.iter_until_frame(*frame_count);
+            send_playback_events(input_events, &mut input_writers);
+        }
+        PlaybackStrategy::TimeRangeOnce(start, end) => {
+            let input_events = timestamped_input.iter_between_times(
+                playback_progress.current_time(start),
+                playback_progress.next_time(time.delta(), start),
+            );
+            send_playback_events(input_events, &mut input_writers);
+
+            // If we've covered the entire range, reset our progress
+            if playback_progress.current_time(start) > end {
+                playback_progress.reset(timestamped_input.into_inner());
+                // We only want to play back once, so pause.
+                *playback_strategy = PlaybackStrategy::Paused;
+            }
+        }
+        PlaybackStrategy::FrameRangeOnce(start, end) => {
+            let input_events = timestamped_input.iter_between_frames(
+                playback_progress.current_frame(start),
+                playback_progress.next_frame(start),
+            );
+            send_playback_events(input_events, &mut input_writers);
+
+            // If we've covered the entire range, reset our progress
+            if playback_progress.current_frame(start) > end {
+                playback_progress.reset(timestamped_input.into_inner());
+                // We only want to play back once, so pause.
+                *playback_strategy = PlaybackStrategy::Paused;
+            }
+        }
+        PlaybackStrategy::TimeRangeLoop(start, end) => {
+            let input_events = timestamped_input.iter_between_times(
+                playback_progress.current_time(start),
+                playback_progress.next_time(time.delta(), start),
+            );
+            send_playback_events(input_events, &mut input_writers);
+
+            // If we've covered the entire range, reset our progress
+            if playback_progress.current_time(start) > end {
+                playback_progress.reset(timestamped_input.into_inner());
+            }
+        }
+        PlaybackStrategy::FrameRangeLoop(start, end) => {
+            let input_events = timestamped_input.iter_between_frames(
+                playback_progress.current_frame(start),
+                playback_progress.next_frame(start),
+            );
+            send_playback_events(input_events, &mut input_writers);
+
+            // If we've covered the entire range, reset our progress
+            if playback_progress.current_frame(start) > end {
+                playback_progress.reset(timestamped_input.into_inner());
+            }
+        }
+        PlaybackStrategy::Paused => {
+            // Do nothing
+        }
+    };
+}
+
+fn send_playback_events(
+    timestamped_input_events: impl IntoIterator<Item = TimestampedInputEvent>,
+    input_writers: &mut InputWriters,
+) {
+    for timestamped_input_event in timestamped_input_events {
+        use crate::timestamped_input::InputEvent::*;
+        match timestamped_input_event.input_event {
+            Keyboard(e) => {
+                input_writers.keyboard_input.send(e);
+            }
+            MouseButton(e) => {
+                input_writers.mouse_button_input.send(e);
+            }
+            MouseWheel(e) => {
+                input_writers.mouse_wheel.send(e);
+            }
+            // Window events MUST update the `Window` struct itself
+            // BLOCKED: https://github.com/bevyengine/bevy/issues/6163
+            CursorMoved(e) => {
+                if let Ok(mut window) = input_writers.windows.get_mut(e.window) {
+                    window.set_cursor_position(Some(e.position));
+                } else {
+                    warn!("Window entity was not found when attempting to play back {e:?}")
+                }
+
+                input_writers.cursor_moved.send(e);
+            }
+            Gamepad(e) => {
+                input_writers.gamepad.send(e);
+            }
+            AppExit => {
+                input_writers.app_exit.send_default();
+            }
+        };
+    }
+}
+
+/// Reads the stored file paths from the [`PlaybackFilePath`] location (if any)
+pub fn deserialize_timestamped_inputs(
+    playback_path: &PlaybackFilePath,
+) -> Option<Result<TimestampedInputs, TimestampedInputsError>> {
+    playback_path.path().as_ref().map(|file_path| {
+        let file = File::open(file_path).map_err(TimestampedInputsError::Fs)?;
+        from_reader(file).map_err(TimestampedInputsError::Ron)
+    })
+}
+
+/// An error type that wraps the possible error variants when deserializing `TimestampedInputs` from a file.
+#[derive(Debug)]
+pub enum TimestampedInputsError {
+    /// The error case where the filesystem failed to open the desired file path.
+    Fs(std::io::Error),
+    /// The error case where the content at the provided filepath did not have valid RON content.
+    Ron(ron::de::SpannedError),
+}
+
+impl std::fmt::Display for TimestampedInputsError {
+    fn fmt(&self, f: &mut std::fmt::Formatter) -> std::fmt::Result {
+        match self {
+            TimestampedInputsError::Fs(_error) => write!(f, "could not find playback file "),
+            TimestampedInputsError::Ron(_error) => {
+                write!(f, "the provided file did not have valid RON-formatted data")
+            }
+        }
+    }
+}
+
+impl std::error::Error for TimestampedInputsError {
+    fn source(&self) -> Option<&(dyn std::error::Error + 'static)> {
+        match *self {
+            TimestampedInputsError::Fs(ref error) => Some(error),
+            TimestampedInputsError::Ron(ref error) => Some(error),
+        }
+    }
+}
+
+/// How far through the current cycle of input playback we've gotten.
+///
+/// The `initial_time` and `initial_frame` are stored to be able to compute
+/// the offset between the actual time (frame count) and the time (frame count) of the recording.
+///
+/// Used in the [`playback_timestamped_input`] system to track progress.
+#[derive(Resource, Default, Debug, PartialEq, Eq, Clone)]
+pub struct PlaybackProgress {
+    /// The [`Duration`] that this playback loop has been running for
+    pub elapsed_time: Duration,
+    /// The number of frames that this playback loop has been running for
+    pub elapsed_frames: FrameCount,
+}
+
+impl PlaybackProgress {
+    /// Gets the current frame.
+    ///
+    /// # Panics
+    ///
+    /// Panics if `self.initial_frame` is `None`. Make sure to call `set_initial_frame` first!
+    pub fn current_frame(&self, start: FrameCount) -> FrameCount {
+        FrameCount(start.0.wrapping_add(self.elapsed_frames.0))
+    }
+
+    /// Gets the current time.
+    ///
+    /// # Panics
+    ///
+    /// Panics if `self.initial_time` is `None`. Make sure to call `set_initial_time` first!
+    pub fn current_time(&self, start: Duration) -> Duration {
+        start + self.elapsed_time
+    }
+
+    /// Get the start of the next frame window to play back.
+    ///
+    /// This also records that one frame has elapsed.
+    pub fn next_frame(&mut self, start: FrameCount) -> FrameCount {
+        self.elapsed_frames = FrameCount(self.elapsed_frames.0.wrapping_add(1));
+        // The frame count has been advanced, so this returns the correct value
+        self.current_frame(start)
+    }
+
+    /// Get the start of the next time window to play back.
+    ///
+    /// This also records that a `delta` of time has elapsed.
+    pub fn next_time(&mut self, delta: Duration, start: Duration) -> Duration {
+        self.elapsed_time += delta;
+        // Time has been advanced, so this returns the correct value
+        self.current_time(start)
+    }
+
+    /// Resets all tracked progress.
+    ///
+    /// This is called when the current pass of the playback loop elapses.
+    pub fn reset(&mut self, timestamped_input: &mut TimestampedInputs) {
+        timestamped_input.reset_cursor();
+        *self = Self::default();
+    }
+}
+
+#[cfg(test)]
+mod tests {
+    use super::*;
+
+    #[test]
+    fn current_time() {
+        let mut progress = PlaybackProgress::default();
+        let start = Duration::from_secs(1);
+
+        assert_eq!(progress.current_time(start), start);
+
+        let delta = Duration::from_secs(1);
+        let next_time = progress.next_time(delta, start);
+        assert_eq!(next_time, start + delta);
+        assert_eq!(progress.elapsed_time, delta);
+    }
+
+    #[test]
+    fn current_frame() {
+        let mut progress = PlaybackProgress::default();
+
+        let start = FrameCount(1);
+
+        assert_eq!(progress.current_frame(start), start);
+
+        let delta = FrameCount(1);
+        let next_frame = progress.next_frame(start);
+        assert_eq!(next_frame.0, start.0.wrapping_add(delta.0));
+        assert_eq!(progress.elapsed_frames, delta);
+    }
+}