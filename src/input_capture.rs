//! Captures user input from assorted raw [`Event`](bevy::ecs::event::Event) types.
//!
//! These are unified into a single [`TimestampedInputs`](crate::timestamped_input::TimestampedInputs) resource, which can be played back.

use bevy::app::{App, AppExit, Last, Plugin};
use bevy::core::{update_frame_count, FrameCount};
use bevy::ecs::prelude::*;
use bevy::input::gamepad::GamepadEvent;
use bevy::input::keyboard::KeyboardInput;
use bevy::input::mouse::{MouseButtonInput, MouseWheel};
use bevy::time::Time;
use bevy::window::CursorMoved;
use ron::ser::PrettyConfig;

use crate::serde::PlaybackFilePath;
use crate::timestamped_input::TimestampedInputs;
use std::fs::OpenOptions;
use std::io::Write;

/// Captures user inputs from the assorted raw `Event` types
///
/// These are collected into a [`TimestampedInputs`](crate::timestamped_input::TimestampedInputs) resource.
/// Which input modes (mouse, keyboard, etc) are captured is controlled via the [`InputModesCaptured`] resource.
///
/// Input is serialized into the path stored in the [`PlaybackFilePath`] resource, if any.
pub struct InputCapturePlugin;

impl Plugin for InputCapturePlugin {
    fn build(&self, app: &mut App) {
<<<<<<< HEAD
        // Avoid double-adding frame_counter
        if !app.world().contains_resource::<FrameCount>() {
            app.init_resource::<FrameCount>()
                .add_systems(First, frame_counter);
        }

        app.add_event::<BeginInputCapture>()
            .add_event::<EndInputCapture>()
            .add_systems(First, initiate_input_capture)
=======
        app.init_resource::<TimestampedInputs>()
            .init_resource::<InputModesCaptured>()
            .init_resource::<PlaybackFilePath>()
>>>>>>> ec769625
            .add_systems(
                Last,
                (
                    // Capture any mocked input as well
                    capture_input,
                    (
                        serialize_captured_input_on_final_capture_frame
                            .run_if(resource_exists::<FinalCaptureFrame>),
                        serialize_captured_input_on_end_capture_event,
                        serialize_captured_input_on_exit,
                    )
                        .run_if(resource_exists::<PlaybackFilePath>),
                )
<<<<<<< HEAD
                    .run_if(resource_exists::<InputModesCaptured>)
                    .chain(),
=======
                    .chain()
                    .before(update_frame_count),
>>>>>>> ec769625
            );
    }
}

/// An Event that users can send to initiate input capture.
///
/// Data is serialized to the provided `filepath` when either an [`EndInputCapture`] or an [`AppExit`] event is detected.
#[derive(Debug, Default, Event)]
pub struct BeginInputCapture {
    /// The input mechanisms that will be captured, see [`InputModesCaptured`].
    pub input_modes_captured: InputModesCaptured,
    /// The filepath at which to serialize captured input data.
    pub filepath: Option<String>,
    /// The number of frames for which inputs should be captured.
    /// If None, inputs will be captured until an [`EndInputCapture`] or [`AppExit`] event is detected.
    pub frames_to_capture: Option<FrameCount>,
    /// A `Window` entity which acts as a filter for which inputs will be captured.
    /// This data will not be serialized, so that a target window can be selected on playback.
    pub window_to_capture: Option<Entity>,
}

/// An Event that users can send to end input capture and serialize data to disk.
#[derive(Debug, Event)]
pub struct EndInputCapture;

/// The final [`FrameCount`] at which inputs will stop being captured.
///
/// If this Resource is attached, [`TimestampedInputs`] will be serialized and input capture will stop once `FrameCount` reaches this value.
#[derive(Debug, Resource)]
pub struct FinalCaptureFrame(FrameCount);

/// The `Window` entity for which inputs will be captured.
///
/// If this Resource is attached, only input events on the window corresponding to this entity will be captured.
#[derive(Debug, Resource)]
pub struct InputCaptureWindow(Entity);

/// The input mechanisms captured via the [`InputCapturePlugin`], configured as a resource.
///
/// By default, all supported input modes will be captured.
#[derive(Resource, Debug, PartialEq, Eq, Clone)]
pub struct InputModesCaptured {
    /// Mouse buttons and mouse wheel inputs
    pub mouse_buttons: bool,
    /// Moving the mouse
    pub mouse_motion: bool,
    /// Keyboard inputs
    ///
    /// Captures both keycode and scan code data.
    pub keyboard: bool,
    /// Gamepad inputs
    ///
    /// Captures gamepad connections, button presses and axis values
    pub gamepad: bool,
}

impl InputModesCaptured {
    /// Disables all input capturing
    pub const DISABLE_ALL: InputModesCaptured = InputModesCaptured {
        mouse_buttons: false,
        mouse_motion: false,
        keyboard: false,
        gamepad: false,
    };

    /// Captures all supported input modes
    pub const ENABLE_ALL: InputModesCaptured = InputModesCaptured {
        mouse_buttons: true,
        mouse_motion: true,
        keyboard: true,
        gamepad: true,
    };
}

impl Default for InputModesCaptured {
    fn default() -> Self {
        InputModesCaptured::ENABLE_ALL
    }
}

/// Initiates input capture when a [`BeginInputCapture`] is detected.
pub fn initiate_input_capture(
    mut commands: Commands,
    mut begin_capture_events: EventReader<BeginInputCapture>,
    frame_count: Res<FrameCount>,
) {
    if let Some(event) = begin_capture_events.read().next() {
        commands.init_resource::<TimestampedInputs>();
        commands.insert_resource(event.input_modes_captured.clone());
        if let Some(path) = &event.filepath {
            commands.insert_resource(PlaybackFilePath::new(path));
        } else {
            commands.init_resource::<PlaybackFilePath>();
        }
        if let Some(final_frame) = event.frames_to_capture {
            commands.insert_resource(FinalCaptureFrame(*frame_count + final_frame));
        }
        if let Some(window_entity) = &event.window_to_capture {
            commands.insert_resource(InputCaptureWindow(*window_entity));
        }
    }
    begin_capture_events.clear();
}

/// Captures input from the [`bevy::window`] and [`bevy::input`] event streams.
///
/// The input modes can be controlled via the [`InputModesCaptured`] resource.
#[allow(clippy::too_many_arguments)]
pub fn capture_input(
    mut mouse_button_events: EventReader<MouseButtonInput>,
    mut mouse_wheel_events: EventReader<MouseWheel>,
    mut cursor_moved_events: EventReader<CursorMoved>,
    mut keyboard_events: EventReader<KeyboardInput>,
    mut gamepad_events: EventReader<GamepadEvent>,
    mut app_exit_events: EventReader<AppExit>,
    mut timestamped_input: ResMut<TimestampedInputs>,
    window_to_capture: Option<Res<InputCaptureWindow>>,
    input_modes_captured: Res<InputModesCaptured>,
    frame_count: Res<FrameCount>,
    time: Res<Time>,
) {
    let time_since_startup = time.elapsed();
    let frame = *frame_count;

    // BLOCKED: these events are arbitrarily ordered within a frame,
    // but we have no way to access their order from winit.
    // See https://github.com/bevyengine/bevy/issues/5984

    if input_modes_captured.mouse_buttons {
        timestamped_input.send_multiple(
            frame,
            time_since_startup,
            mouse_button_events
                .read()
                .filter(|event| {
                    window_to_capture
                        .as_deref()
                        .map(|window| window.0 == event.window)
                        .unwrap_or(true)
                })
                .cloned(),
        );

        timestamped_input.send_multiple(
            frame,
            time_since_startup,
            mouse_wheel_events
                .read()
                .filter(|event| {
                    window_to_capture
                        .as_deref()
                        .map(|window| window.0 == event.window)
                        .unwrap_or(true)
                })
                .cloned(),
        );
    } else {
        mouse_button_events.clear();
        mouse_wheel_events.clear();
    }

    if input_modes_captured.mouse_motion {
        timestamped_input.send_multiple(
            frame,
            time_since_startup,
            cursor_moved_events
                .read()
                .filter(|event| {
                    window_to_capture
                        .as_deref()
                        .map(|window| window.0 == event.window)
                        .unwrap_or(true)
                })
                .cloned(),
        );
    } else {
        cursor_moved_events.clear();
    }

    if input_modes_captured.keyboard {
        timestamped_input.send_multiple(
            frame,
            time_since_startup,
            keyboard_events
                .read()
                .filter(|event| {
                    window_to_capture
                        .as_deref()
                        .map(|window| window.0 == event.window)
                        .unwrap_or(true)
                })
                .cloned(),
        );
    } else {
        keyboard_events.clear()
    }

    if input_modes_captured.gamepad {
        timestamped_input.send_multiple(frame, time_since_startup, gamepad_events.read().cloned());
    } else {
        gamepad_events.clear()
    }

    timestamped_input.send_multiple(frame, time_since_startup, app_exit_events.read().cloned())
}

/// Serializes captured input to the path given in the [`PlaybackFilePath`] resource once [`AppExit`] is sent.
///
/// Use the [`serialized_timestamped_inputs`] function directly if you want to implement custom checkpointing strategies.
pub fn serialize_captured_input_on_exit(
    app_exit_events: EventReader<AppExit>,
    playback_file: Res<PlaybackFilePath>,
    captured_inputs: Res<TimestampedInputs>,
) {
    if !app_exit_events.is_empty() {
        serialize_timestamped_inputs(&captured_inputs, &playback_file);
    }
}

/// Serializes captured input to the path given in the [`PlaybackFilePath`] resource once the provided number of frames have elapsed.
///
/// Use the [`serialized_timestamped_inputs`] function directly if you want to implement custom checkpointing strategies.
pub fn serialize_captured_input_on_final_capture_frame(
    mut commands: Commands,
    frame_count: Res<FrameCount>,
    final_frame: Res<FinalCaptureFrame>,
    playback_file: Res<PlaybackFilePath>,
    captured_inputs: Res<TimestampedInputs>,
) {
    if *frame_count == final_frame.0 {
        serialize_timestamped_inputs(&captured_inputs, &playback_file);
        commands.remove_resource::<PlaybackFilePath>();
        commands.remove_resource::<TimestampedInputs>();
        commands.remove_resource::<InputModesCaptured>();
        commands.remove_resource::<FinalCaptureFrame>();
        commands.remove_resource::<InputCaptureWindow>();
    }
}

/// Serializes captured input to the path given in the [`PlaybackFilePath`] resource when an [`EndInputCapture`] is detected.
///
/// Use the [`serialized_timestamped_inputs`] function directly if you want to implement custom checkpointing strategies.
pub fn serialize_captured_input_on_end_capture_event(
    mut commands: Commands,
    mut end_capture_events: EventReader<EndInputCapture>,
    playback_file: Res<PlaybackFilePath>,
    captured_inputs: Res<TimestampedInputs>,
) {
    if !end_capture_events.is_empty() {
        serialize_timestamped_inputs(&captured_inputs, &playback_file);
        end_capture_events.clear();
        commands.remove_resource::<PlaybackFilePath>();
        commands.remove_resource::<TimestampedInputs>();
        commands.remove_resource::<InputModesCaptured>();
        commands.remove_resource::<FinalCaptureFrame>();
        commands.remove_resource::<InputCaptureWindow>();
    }
}

/// Writes the `timestamped_inputs` to the provided `path` (which should store [`Some(PathBuf)`]).
pub fn serialize_timestamped_inputs(
    timestamped_inputs: &TimestampedInputs,
    playback_file: &PlaybackFilePath,
) {
    if let Some(file_path) = playback_file.path() {
        let mut file = OpenOptions::new()
            .create(true)
            .truncate(true)
            .write(true)
            .open(file_path)
            .expect("Could not open file.");
        write!(
            file,
            "{}",
            ron::ser::to_string_pretty(timestamped_inputs, PrettyConfig::default())
                .expect("Could not convert captured input to a string.")
        )
        .expect("Could not write string to file.");
    }
}
<|MERGE_RESOLUTION|>--- conflicted
+++ resolved
@@ -1,344 +1,330 @@
-//! Captures user input from assorted raw [`Event`](bevy::ecs::event::Event) types.
-//!
-//! These are unified into a single [`TimestampedInputs`](crate::timestamped_input::TimestampedInputs) resource, which can be played back.
-
-use bevy::app::{App, AppExit, Last, Plugin};
-use bevy::core::{update_frame_count, FrameCount};
-use bevy::ecs::prelude::*;
-use bevy::input::gamepad::GamepadEvent;
-use bevy::input::keyboard::KeyboardInput;
-use bevy::input::mouse::{MouseButtonInput, MouseWheel};
-use bevy::time::Time;
-use bevy::window::CursorMoved;
-use ron::ser::PrettyConfig;
-
-use crate::serde::PlaybackFilePath;
-use crate::timestamped_input::TimestampedInputs;
-use std::fs::OpenOptions;
-use std::io::Write;
-
-/// Captures user inputs from the assorted raw `Event` types
-///
-/// These are collected into a [`TimestampedInputs`](crate::timestamped_input::TimestampedInputs) resource.
-/// Which input modes (mouse, keyboard, etc) are captured is controlled via the [`InputModesCaptured`] resource.
-///
-/// Input is serialized into the path stored in the [`PlaybackFilePath`] resource, if any.
-pub struct InputCapturePlugin;
-
-impl Plugin for InputCapturePlugin {
-    fn build(&self, app: &mut App) {
-<<<<<<< HEAD
-        // Avoid double-adding frame_counter
-        if !app.world().contains_resource::<FrameCount>() {
-            app.init_resource::<FrameCount>()
-                .add_systems(First, frame_counter);
-        }
-
-        app.add_event::<BeginInputCapture>()
-            .add_event::<EndInputCapture>()
-            .add_systems(First, initiate_input_capture)
-=======
-        app.init_resource::<TimestampedInputs>()
-            .init_resource::<InputModesCaptured>()
-            .init_resource::<PlaybackFilePath>()
->>>>>>> ec769625
-            .add_systems(
-                Last,
-                (
-                    // Capture any mocked input as well
-                    capture_input,
-                    (
-                        serialize_captured_input_on_final_capture_frame
-                            .run_if(resource_exists::<FinalCaptureFrame>),
-                        serialize_captured_input_on_end_capture_event,
-                        serialize_captured_input_on_exit,
-                    )
-                        .run_if(resource_exists::<PlaybackFilePath>),
-                )
-<<<<<<< HEAD
-                    .run_if(resource_exists::<InputModesCaptured>)
-                    .chain(),
-=======
-                    .chain()
-                    .before(update_frame_count),
->>>>>>> ec769625
-            );
-    }
-}
-
-/// An Event that users can send to initiate input capture.
-///
-/// Data is serialized to the provided `filepath` when either an [`EndInputCapture`] or an [`AppExit`] event is detected.
-#[derive(Debug, Default, Event)]
-pub struct BeginInputCapture {
-    /// The input mechanisms that will be captured, see [`InputModesCaptured`].
-    pub input_modes_captured: InputModesCaptured,
-    /// The filepath at which to serialize captured input data.
-    pub filepath: Option<String>,
-    /// The number of frames for which inputs should be captured.
-    /// If None, inputs will be captured until an [`EndInputCapture`] or [`AppExit`] event is detected.
-    pub frames_to_capture: Option<FrameCount>,
-    /// A `Window` entity which acts as a filter for which inputs will be captured.
-    /// This data will not be serialized, so that a target window can be selected on playback.
-    pub window_to_capture: Option<Entity>,
-}
-
-/// An Event that users can send to end input capture and serialize data to disk.
-#[derive(Debug, Event)]
-pub struct EndInputCapture;
-
-/// The final [`FrameCount`] at which inputs will stop being captured.
-///
-/// If this Resource is attached, [`TimestampedInputs`] will be serialized and input capture will stop once `FrameCount` reaches this value.
-#[derive(Debug, Resource)]
-pub struct FinalCaptureFrame(FrameCount);
-
-/// The `Window` entity for which inputs will be captured.
-///
-/// If this Resource is attached, only input events on the window corresponding to this entity will be captured.
-#[derive(Debug, Resource)]
-pub struct InputCaptureWindow(Entity);
-
-/// The input mechanisms captured via the [`InputCapturePlugin`], configured as a resource.
-///
-/// By default, all supported input modes will be captured.
-#[derive(Resource, Debug, PartialEq, Eq, Clone)]
-pub struct InputModesCaptured {
-    /// Mouse buttons and mouse wheel inputs
-    pub mouse_buttons: bool,
-    /// Moving the mouse
-    pub mouse_motion: bool,
-    /// Keyboard inputs
-    ///
-    /// Captures both keycode and scan code data.
-    pub keyboard: bool,
-    /// Gamepad inputs
-    ///
-    /// Captures gamepad connections, button presses and axis values
-    pub gamepad: bool,
-}
-
-impl InputModesCaptured {
-    /// Disables all input capturing
-    pub const DISABLE_ALL: InputModesCaptured = InputModesCaptured {
-        mouse_buttons: false,
-        mouse_motion: false,
-        keyboard: false,
-        gamepad: false,
-    };
-
-    /// Captures all supported input modes
-    pub const ENABLE_ALL: InputModesCaptured = InputModesCaptured {
-        mouse_buttons: true,
-        mouse_motion: true,
-        keyboard: true,
-        gamepad: true,
-    };
-}
-
-impl Default for InputModesCaptured {
-    fn default() -> Self {
-        InputModesCaptured::ENABLE_ALL
-    }
-}
-
-/// Initiates input capture when a [`BeginInputCapture`] is detected.
-pub fn initiate_input_capture(
-    mut commands: Commands,
-    mut begin_capture_events: EventReader<BeginInputCapture>,
-    frame_count: Res<FrameCount>,
-) {
-    if let Some(event) = begin_capture_events.read().next() {
-        commands.init_resource::<TimestampedInputs>();
-        commands.insert_resource(event.input_modes_captured.clone());
-        if let Some(path) = &event.filepath {
-            commands.insert_resource(PlaybackFilePath::new(path));
-        } else {
-            commands.init_resource::<PlaybackFilePath>();
-        }
-        if let Some(final_frame) = event.frames_to_capture {
-            commands.insert_resource(FinalCaptureFrame(*frame_count + final_frame));
-        }
-        if let Some(window_entity) = &event.window_to_capture {
-            commands.insert_resource(InputCaptureWindow(*window_entity));
-        }
-    }
-    begin_capture_events.clear();
-}
-
-/// Captures input from the [`bevy::window`] and [`bevy::input`] event streams.
-///
-/// The input modes can be controlled via the [`InputModesCaptured`] resource.
-#[allow(clippy::too_many_arguments)]
-pub fn capture_input(
-    mut mouse_button_events: EventReader<MouseButtonInput>,
-    mut mouse_wheel_events: EventReader<MouseWheel>,
-    mut cursor_moved_events: EventReader<CursorMoved>,
-    mut keyboard_events: EventReader<KeyboardInput>,
-    mut gamepad_events: EventReader<GamepadEvent>,
-    mut app_exit_events: EventReader<AppExit>,
-    mut timestamped_input: ResMut<TimestampedInputs>,
-    window_to_capture: Option<Res<InputCaptureWindow>>,
-    input_modes_captured: Res<InputModesCaptured>,
-    frame_count: Res<FrameCount>,
-    time: Res<Time>,
-) {
-    let time_since_startup = time.elapsed();
-    let frame = *frame_count;
-
-    // BLOCKED: these events are arbitrarily ordered within a frame,
-    // but we have no way to access their order from winit.
-    // See https://github.com/bevyengine/bevy/issues/5984
-
-    if input_modes_captured.mouse_buttons {
-        timestamped_input.send_multiple(
-            frame,
-            time_since_startup,
-            mouse_button_events
-                .read()
-                .filter(|event| {
-                    window_to_capture
-                        .as_deref()
-                        .map(|window| window.0 == event.window)
-                        .unwrap_or(true)
-                })
-                .cloned(),
-        );
-
-        timestamped_input.send_multiple(
-            frame,
-            time_since_startup,
-            mouse_wheel_events
-                .read()
-                .filter(|event| {
-                    window_to_capture
-                        .as_deref()
-                        .map(|window| window.0 == event.window)
-                        .unwrap_or(true)
-                })
-                .cloned(),
-        );
-    } else {
-        mouse_button_events.clear();
-        mouse_wheel_events.clear();
-    }
-
-    if input_modes_captured.mouse_motion {
-        timestamped_input.send_multiple(
-            frame,
-            time_since_startup,
-            cursor_moved_events
-                .read()
-                .filter(|event| {
-                    window_to_capture
-                        .as_deref()
-                        .map(|window| window.0 == event.window)
-                        .unwrap_or(true)
-                })
-                .cloned(),
-        );
-    } else {
-        cursor_moved_events.clear();
-    }
-
-    if input_modes_captured.keyboard {
-        timestamped_input.send_multiple(
-            frame,
-            time_since_startup,
-            keyboard_events
-                .read()
-                .filter(|event| {
-                    window_to_capture
-                        .as_deref()
-                        .map(|window| window.0 == event.window)
-                        .unwrap_or(true)
-                })
-                .cloned(),
-        );
-    } else {
-        keyboard_events.clear()
-    }
-
-    if input_modes_captured.gamepad {
-        timestamped_input.send_multiple(frame, time_since_startup, gamepad_events.read().cloned());
-    } else {
-        gamepad_events.clear()
-    }
-
-    timestamped_input.send_multiple(frame, time_since_startup, app_exit_events.read().cloned())
-}
-
-/// Serializes captured input to the path given in the [`PlaybackFilePath`] resource once [`AppExit`] is sent.
-///
-/// Use the [`serialized_timestamped_inputs`] function directly if you want to implement custom checkpointing strategies.
-pub fn serialize_captured_input_on_exit(
-    app_exit_events: EventReader<AppExit>,
-    playback_file: Res<PlaybackFilePath>,
-    captured_inputs: Res<TimestampedInputs>,
-) {
-    if !app_exit_events.is_empty() {
-        serialize_timestamped_inputs(&captured_inputs, &playback_file);
-    }
-}
-
-/// Serializes captured input to the path given in the [`PlaybackFilePath`] resource once the provided number of frames have elapsed.
-///
-/// Use the [`serialized_timestamped_inputs`] function directly if you want to implement custom checkpointing strategies.
-pub fn serialize_captured_input_on_final_capture_frame(
-    mut commands: Commands,
-    frame_count: Res<FrameCount>,
-    final_frame: Res<FinalCaptureFrame>,
-    playback_file: Res<PlaybackFilePath>,
-    captured_inputs: Res<TimestampedInputs>,
-) {
-    if *frame_count == final_frame.0 {
-        serialize_timestamped_inputs(&captured_inputs, &playback_file);
-        commands.remove_resource::<PlaybackFilePath>();
-        commands.remove_resource::<TimestampedInputs>();
-        commands.remove_resource::<InputModesCaptured>();
-        commands.remove_resource::<FinalCaptureFrame>();
-        commands.remove_resource::<InputCaptureWindow>();
-    }
-}
-
-/// Serializes captured input to the path given in the [`PlaybackFilePath`] resource when an [`EndInputCapture`] is detected.
-///
-/// Use the [`serialized_timestamped_inputs`] function directly if you want to implement custom checkpointing strategies.
-pub fn serialize_captured_input_on_end_capture_event(
-    mut commands: Commands,
-    mut end_capture_events: EventReader<EndInputCapture>,
-    playback_file: Res<PlaybackFilePath>,
-    captured_inputs: Res<TimestampedInputs>,
-) {
-    if !end_capture_events.is_empty() {
-        serialize_timestamped_inputs(&captured_inputs, &playback_file);
-        end_capture_events.clear();
-        commands.remove_resource::<PlaybackFilePath>();
-        commands.remove_resource::<TimestampedInputs>();
-        commands.remove_resource::<InputModesCaptured>();
-        commands.remove_resource::<FinalCaptureFrame>();
-        commands.remove_resource::<InputCaptureWindow>();
-    }
-}
-
-/// Writes the `timestamped_inputs` to the provided `path` (which should store [`Some(PathBuf)`]).
-pub fn serialize_timestamped_inputs(
-    timestamped_inputs: &TimestampedInputs,
-    playback_file: &PlaybackFilePath,
-) {
-    if let Some(file_path) = playback_file.path() {
-        let mut file = OpenOptions::new()
-            .create(true)
-            .truncate(true)
-            .write(true)
-            .open(file_path)
-            .expect("Could not open file.");
-        write!(
-            file,
-            "{}",
-            ron::ser::to_string_pretty(timestamped_inputs, PrettyConfig::default())
-                .expect("Could not convert captured input to a string.")
-        )
-        .expect("Could not write string to file.");
-    }
-}
+//! Captures user input from assorted raw [`Event`](bevy::ecs::event::Event) types.
+//!
+//! These are unified into a single [`TimestampedInputs`](crate::timestamped_input::TimestampedInputs) resource, which can be played back.
+
+use bevy::app::{App, AppExit, First, Last, Plugin};
+use bevy::core::{update_frame_count, FrameCount};
+use bevy::ecs::prelude::*;
+use bevy::input::gamepad::GamepadEvent;
+use bevy::input::keyboard::KeyboardInput;
+use bevy::input::mouse::{MouseButtonInput, MouseWheel};
+use bevy::time::Time;
+use bevy::window::CursorMoved;
+use ron::ser::PrettyConfig;
+
+use crate::serde::PlaybackFilePath;
+use crate::timestamped_input::TimestampedInputs;
+use std::fs::OpenOptions;
+use std::io::Write;
+
+/// Captures user inputs from the assorted raw `Event` types
+///
+/// These are collected into a [`TimestampedInputs`](crate::timestamped_input::TimestampedInputs) resource.
+/// Which input modes (mouse, keyboard, etc) are captured is controlled via the [`InputModesCaptured`] resource.
+///
+/// Input is serialized into the path stored in the [`PlaybackFilePath`] resource, if any.
+pub struct InputCapturePlugin;
+
+impl Plugin for InputCapturePlugin {
+    fn build(&self, app: &mut App) {
+        app.add_event::<BeginInputCapture>()
+            .add_event::<EndInputCapture>()
+            .add_systems(First, initiate_input_capture)
+            .add_systems(
+                Last,
+                (
+                    // Capture any mocked input as well
+                    capture_input,
+                    (
+                        serialize_captured_input_on_final_capture_frame
+                            .run_if(resource_exists::<FinalCaptureFrame>),
+                        serialize_captured_input_on_end_capture_event,
+                        serialize_captured_input_on_exit,
+                    )
+                        .run_if(resource_exists::<PlaybackFilePath>),
+                )
+                    .run_if(resource_exists::<InputModesCaptured>)
+                    .chain()
+                    .before(update_frame_count),
+            );
+    }
+}
+
+/// An Event that users can send to initiate input capture.
+///
+/// Data is serialized to the provided `filepath` when either an [`EndInputCapture`] or an [`AppExit`] event is detected.
+#[derive(Debug, Default, Event)]
+pub struct BeginInputCapture {
+    /// The input mechanisms that will be captured, see [`InputModesCaptured`].
+    pub input_modes_captured: InputModesCaptured,
+    /// The filepath at which to serialize captured input data.
+    pub filepath: Option<String>,
+    /// The number of frames for which inputs should be captured.
+    /// If None, inputs will be captured until an [`EndInputCapture`] or [`AppExit`] event is detected.
+    pub frames_to_capture: Option<FrameCount>,
+    /// A `Window` entity which acts as a filter for which inputs will be captured.
+    /// This data will not be serialized, so that a target window can be selected on playback.
+    pub window_to_capture: Option<Entity>,
+}
+
+/// An Event that users can send to end input capture and serialize data to disk.
+#[derive(Debug, Event)]
+pub struct EndInputCapture;
+
+/// The final [`FrameCount`] at which inputs will stop being captured.
+///
+/// If this Resource is attached, [`TimestampedInputs`] will be serialized and input capture will stop once `FrameCount` reaches this value.
+#[derive(Debug, Resource)]
+pub struct FinalCaptureFrame(FrameCount);
+
+/// The `Window` entity for which inputs will be captured.
+///
+/// If this Resource is attached, only input events on the window corresponding to this entity will be captured.
+#[derive(Debug, Resource)]
+pub struct InputCaptureWindow(Entity);
+
+/// The input mechanisms captured via the [`InputCapturePlugin`], configured as a resource.
+///
+/// By default, all supported input modes will be captured.
+#[derive(Resource, Debug, PartialEq, Eq, Clone)]
+pub struct InputModesCaptured {
+    /// Mouse buttons and mouse wheel inputs
+    pub mouse_buttons: bool,
+    /// Moving the mouse
+    pub mouse_motion: bool,
+    /// Keyboard inputs
+    ///
+    /// Captures both keycode and scan code data.
+    pub keyboard: bool,
+    /// Gamepad inputs
+    ///
+    /// Captures gamepad connections, button presses and axis values
+    pub gamepad: bool,
+}
+
+impl InputModesCaptured {
+    /// Disables all input capturing
+    pub const DISABLE_ALL: InputModesCaptured = InputModesCaptured {
+        mouse_buttons: false,
+        mouse_motion: false,
+        keyboard: false,
+        gamepad: false,
+    };
+
+    /// Captures all supported input modes
+    pub const ENABLE_ALL: InputModesCaptured = InputModesCaptured {
+        mouse_buttons: true,
+        mouse_motion: true,
+        keyboard: true,
+        gamepad: true,
+    };
+}
+
+impl Default for InputModesCaptured {
+    fn default() -> Self {
+        InputModesCaptured::ENABLE_ALL
+    }
+}
+
+/// Initiates input capture when a [`BeginInputCapture`] is detected.
+pub fn initiate_input_capture(
+    mut commands: Commands,
+    mut begin_capture_events: EventReader<BeginInputCapture>,
+    frame_count: Res<FrameCount>,
+) {
+    if let Some(event) = begin_capture_events.read().next() {
+        commands.init_resource::<TimestampedInputs>();
+        commands.insert_resource(event.input_modes_captured.clone());
+        if let Some(path) = &event.filepath {
+            commands.insert_resource(PlaybackFilePath::new(path));
+        } else {
+            commands.init_resource::<PlaybackFilePath>();
+        }
+        if let Some(final_frame) = event.frames_to_capture {
+            commands.insert_resource(FinalCaptureFrame(FrameCount(
+                frame_count.0.wrapping_add(final_frame.0),
+            )));
+        }
+        if let Some(window_entity) = &event.window_to_capture {
+            commands.insert_resource(InputCaptureWindow(*window_entity));
+        }
+    }
+    begin_capture_events.clear();
+}
+
+/// Captures input from the [`bevy::window`] and [`bevy::input`] event streams.
+///
+/// The input modes can be controlled via the [`InputModesCaptured`] resource.
+#[allow(clippy::too_many_arguments)]
+pub fn capture_input(
+    mut mouse_button_events: EventReader<MouseButtonInput>,
+    mut mouse_wheel_events: EventReader<MouseWheel>,
+    mut cursor_moved_events: EventReader<CursorMoved>,
+    mut keyboard_events: EventReader<KeyboardInput>,
+    mut gamepad_events: EventReader<GamepadEvent>,
+    mut app_exit_events: EventReader<AppExit>,
+    mut timestamped_input: ResMut<TimestampedInputs>,
+    window_to_capture: Option<Res<InputCaptureWindow>>,
+    input_modes_captured: Res<InputModesCaptured>,
+    frame_count: Res<FrameCount>,
+    time: Res<Time>,
+) {
+    let time_since_startup = time.elapsed();
+    let frame = *frame_count;
+
+    // BLOCKED: these events are arbitrarily ordered within a frame,
+    // but we have no way to access their order from winit.
+    // See https://github.com/bevyengine/bevy/issues/5984
+
+    if input_modes_captured.mouse_buttons {
+        timestamped_input.send_multiple(
+            frame,
+            time_since_startup,
+            mouse_button_events
+                .read()
+                .filter(|event| {
+                    window_to_capture
+                        .as_deref()
+                        .map(|window| window.0 == event.window)
+                        .unwrap_or(true)
+                })
+                .cloned(),
+        );
+
+        timestamped_input.send_multiple(
+            frame,
+            time_since_startup,
+            mouse_wheel_events
+                .read()
+                .filter(|event| {
+                    window_to_capture
+                        .as_deref()
+                        .map(|window| window.0 == event.window)
+                        .unwrap_or(true)
+                })
+                .cloned(),
+        );
+    } else {
+        mouse_button_events.clear();
+        mouse_wheel_events.clear();
+    }
+
+    if input_modes_captured.mouse_motion {
+        timestamped_input.send_multiple(
+            frame,
+            time_since_startup,
+            cursor_moved_events
+                .read()
+                .filter(|event| {
+                    window_to_capture
+                        .as_deref()
+                        .map(|window| window.0 == event.window)
+                        .unwrap_or(true)
+                })
+                .cloned(),
+        );
+    } else {
+        cursor_moved_events.clear();
+    }
+
+    if input_modes_captured.keyboard {
+        timestamped_input.send_multiple(
+            frame,
+            time_since_startup,
+            keyboard_events
+                .read()
+                .filter(|event| {
+                    window_to_capture
+                        .as_deref()
+                        .map(|window| window.0 == event.window)
+                        .unwrap_or(true)
+                })
+                .cloned(),
+        );
+    } else {
+        keyboard_events.clear()
+    }
+
+    if input_modes_captured.gamepad {
+        timestamped_input.send_multiple(frame, time_since_startup, gamepad_events.read().cloned());
+    } else {
+        gamepad_events.clear()
+    }
+
+    timestamped_input.send_multiple(frame, time_since_startup, app_exit_events.read().cloned())
+}
+
+/// Serializes captured input to the path given in the [`PlaybackFilePath`] resource once [`AppExit`] is sent.
+///
+/// Use the [`serialized_timestamped_inputs`] function directly if you want to implement custom checkpointing strategies.
+pub fn serialize_captured_input_on_exit(
+    app_exit_events: EventReader<AppExit>,
+    playback_file: Res<PlaybackFilePath>,
+    captured_inputs: Res<TimestampedInputs>,
+) {
+    if !app_exit_events.is_empty() {
+        serialize_timestamped_inputs(&captured_inputs, &playback_file);
+    }
+}
+
+/// Serializes captured input to the path given in the [`PlaybackFilePath`] resource once the provided number of frames have elapsed.
+///
+/// Use the [`serialized_timestamped_inputs`] function directly if you want to implement custom checkpointing strategies.
+pub fn serialize_captured_input_on_final_capture_frame(
+    mut commands: Commands,
+    frame_count: Res<FrameCount>,
+    final_frame: Res<FinalCaptureFrame>,
+    playback_file: Res<PlaybackFilePath>,
+    captured_inputs: Res<TimestampedInputs>,
+) {
+    if *frame_count == final_frame.0 {
+        serialize_timestamped_inputs(&captured_inputs, &playback_file);
+        commands.remove_resource::<PlaybackFilePath>();
+        commands.remove_resource::<TimestampedInputs>();
+        commands.remove_resource::<InputModesCaptured>();
+        commands.remove_resource::<FinalCaptureFrame>();
+        commands.remove_resource::<InputCaptureWindow>();
+    }
+}
+
+/// Serializes captured input to the path given in the [`PlaybackFilePath`] resource when an [`EndInputCapture`] is detected.
+///
+/// Use the [`serialized_timestamped_inputs`] function directly if you want to implement custom checkpointing strategies.
+pub fn serialize_captured_input_on_end_capture_event(
+    mut commands: Commands,
+    mut end_capture_events: EventReader<EndInputCapture>,
+    playback_file: Res<PlaybackFilePath>,
+    captured_inputs: Res<TimestampedInputs>,
+) {
+    if !end_capture_events.is_empty() {
+        serialize_timestamped_inputs(&captured_inputs, &playback_file);
+        end_capture_events.clear();
+        commands.remove_resource::<PlaybackFilePath>();
+        commands.remove_resource::<TimestampedInputs>();
+        commands.remove_resource::<InputModesCaptured>();
+        commands.remove_resource::<FinalCaptureFrame>();
+        commands.remove_resource::<InputCaptureWindow>();
+    }
+}
+
+/// Writes the `timestamped_inputs` to the provided `path` (which should store [`Some(PathBuf)`]).
+pub fn serialize_timestamped_inputs(
+    timestamped_inputs: &TimestampedInputs,
+    playback_file: &PlaybackFilePath,
+) {
+    if let Some(file_path) = playback_file.path() {
+        let mut file = OpenOptions::new()
+            .create(true)
+            .truncate(true)
+            .write(true)
+            .open(file_path)
+            .expect("Could not open file.");
+        write!(
+            file,
+            "{}",
+            ron::ser::to_string_pretty(timestamped_inputs, PrettyConfig::default())
+                .expect("Could not convert captured input to a string.")
+        )
+        .expect("Could not write string to file.");
+    }
+}