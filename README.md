# About

An input recording, mocking and playback library for the [Bevy] game engine in Rust.
Test your games and applications without breaking a sweat.

This crate is designed to work smoothly with [`leafwing-input-manager`](https://crates.io/crates/leafwing-input-manager), a simple but expressive tool to map user inputs to in-game actions.

## Features

- Powerful and easy-to-use input mocking API for integration testing your Bevy applications
  - `app.send_input(KeyCode::B)` or `world.send_input(UserInput::chord([KeyCode::B, KeyCode::E, KeyCode::V, KeyCode::Y])`
<<<<<<< HEAD
- Leafwing Studio's trademark `#![deny(missing_docs)]`

## Getting started

```rust
use leafwing_input_playback::prelude::*;

#[test]
fn mock_inputs(){
  let app = App::new();

  // It's never been easier to pay your respects
  app.send_input(KeyCode::F);
}
```
=======
- Leafwing Studio's trademark `#![forbid(missing_docs)]`
>>>>>>> 98826429
<|MERGE_RESOLUTION|>--- conflicted
+++ resolved
@@ -9,22 +9,4 @@
 
 - Powerful and easy-to-use input mocking API for integration testing your Bevy applications
   - `app.send_input(KeyCode::B)` or `world.send_input(UserInput::chord([KeyCode::B, KeyCode::E, KeyCode::V, KeyCode::Y])`
-<<<<<<< HEAD
-- Leafwing Studio's trademark `#![deny(missing_docs)]`
-
-## Getting started
-
-```rust
-use leafwing_input_playback::prelude::*;
-
-#[test]
-fn mock_inputs(){
-  let app = App::new();
-
-  // It's never been easier to pay your respects
-  app.send_input(KeyCode::F);
-}
-```
-=======
-- Leafwing Studio's trademark `#![forbid(missing_docs)]`
->>>>>>> 98826429
+- Leafwing Studio's trademark `#![deny(missing_docs)]`